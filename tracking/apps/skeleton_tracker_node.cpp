--- conflicted
+++ resolved
@@ -550,21 +550,12 @@
     // Read transforms between camera frame and world frame:
     if (!extrinsic_calibration)
     {
-<<<<<<< HEAD
-	//std::string f = frame_id.replace(pos, std::string("_optical_frame").size(), "");
-
-      static tf::TransformBroadcaster world_to_camera_tf_publisher;
-      world_to_camera_tf_publisher.sendTransform
-          (tf::StampedTransform(world_to_camera_frame_transform,
-                                ros::Time::now(), "zed_left_camera_frame" , world_frame_id));
-=======
       std::string frame_id_copy = frame_id;
       std::string new_frame_id = frame_id_tmp + frame_id_copy.erase(0,temp);
       static tf::TransformBroadcaster world_to_camera_tf_publisher;
       world_to_camera_tf_publisher.sendTransform
           (tf::StampedTransform(world_to_camera_frame_transform,
                                 ros::Time::now(), new_frame_id , world_frame_id));
->>>>>>> c834a537
     }
 
     //Calculate direct and inverse transforms between camera and world frame:
