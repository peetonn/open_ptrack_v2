--- conflicted
+++ resolved
@@ -103,10 +103,7 @@
           file.write('name="' + sensor +'_broadcaster_2"\n')
           file.write('        args="0 0 0 1.57 -1.57 0 ')
           file.write('/' + sensor + ' /map />\n')
-<<<<<<< HEAD
-=======
         file.write('\n')
->>>>>>> c834a537
         file.write('\n')
           
     file.write('</launch>\n')
